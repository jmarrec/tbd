require "open3"
require "openstudio"

def get_clean_env
  new_env = {}
  new_env["BUNDLER_ORIG_MANPATH"] = nil
  new_env["BUNDLER_ORIG_PATH"] = nil
  new_env["BUNDLER_VERSION"] = nil
<<<<<<< HEAD
  new_env["BUNDLER_BIN_PATH"] = nil
=======
  new_env["BUNDLE_BIN_PATH"] = nil
>>>>>>> 09c5eb0f
  new_env["RUBYLIB"] = nil
  new_env["RUBYOPT"] = nil
  new_env["GEM_PATH"] = nil
  new_env["GEM_HOME"] = nil
  new_env["BUNDLE_GEMFILE"] = nil
  new_env["BUNDLE_PATH"] = nil
  new_env["BUNDLE_WITHOUT"] = nil

  return new_env
end

RSpec.describe TBD do
<<<<<<< HEAD
  it "it can run all the measure tests" do
=======
  it "can run all the measure tests" do
>>>>>>> 09c5eb0f
    measure_dir = File.join(File.dirname(__FILE__), "../lib/measures")
    measure_tests = Dir.glob(measure_dir + "/*/tests/*.rb")
    measure_tests.each do |measure_test|
      command = "'#{OpenStudio::getOpenStudioCLI}' '#{measure_test}'"
      puts command
      stdout_str, stderr_str, status = Open3.capture3(get_clean_env, command)
      expect(status.success?).to be(true)
    end
  end
end<|MERGE_RESOLUTION|>--- conflicted
+++ resolved
@@ -6,11 +6,7 @@
   new_env["BUNDLER_ORIG_MANPATH"] = nil
   new_env["BUNDLER_ORIG_PATH"] = nil
   new_env["BUNDLER_VERSION"] = nil
-<<<<<<< HEAD
-  new_env["BUNDLER_BIN_PATH"] = nil
-=======
   new_env["BUNDLE_BIN_PATH"] = nil
->>>>>>> 09c5eb0f
   new_env["RUBYLIB"] = nil
   new_env["RUBYOPT"] = nil
   new_env["GEM_PATH"] = nil
@@ -23,11 +19,7 @@
 end
 
 RSpec.describe TBD do
-<<<<<<< HEAD
   it "it can run all the measure tests" do
-=======
-  it "can run all the measure tests" do
->>>>>>> 09c5eb0f
     measure_dir = File.join(File.dirname(__FILE__), "../lib/measures")
     measure_tests = Dir.glob(measure_dir + "/*/tests/*.rb")
     measure_tests.each do |measure_test|
