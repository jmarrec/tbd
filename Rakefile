--- conflicted
+++ resolved
@@ -9,11 +9,7 @@
 desc "Update Library Files"
 task :update_library_files do
   puts "Updating Library Files"
-<<<<<<< HEAD
 
-=======
-  
->>>>>>> 09c5eb0f
   require "fileutils"
 
   lib_files = []
@@ -23,15 +19,9 @@
     end
   end
   puts lib_files
-<<<<<<< HEAD
 
-  measure_resources = Dir.glob(".lib/measures/*/resources")
+  measure_resources = Dir.glob("./lib/measures/*/resources")
 
-=======
-  
-  measure_resources = Dir.glob("./lib/measures/*/resources")
-  
->>>>>>> 09c5eb0f
   lib_files.each do |lib_file|
     measure_resources.each do |measure_resource|
       FileUtils.cp(lib_file, "#{measure_resource}/.")
